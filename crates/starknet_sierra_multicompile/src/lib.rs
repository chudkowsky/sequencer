--- conflicted
+++ resolved
@@ -47,7 +47,8 @@
         &self,
         contract_class: CairoLangContractClass,
     ) -> Result<AotContractExecutor, CompilationUtilError>;
-<<<<<<< HEAD
+
+    fn panic_on_compilation_failure(&self) -> bool;
 }
 
 #[derive(Debug, Error)]
@@ -103,9 +104,4 @@
     SierraCompiler::new(compiler)
 }
 
-impl ComponentStarter for SierraCompiler {}
-=======
-
-    fn panic_on_compilation_failure(&self) -> bool;
-}
->>>>>>> 46c9b533
+impl ComponentStarter for SierraCompiler {}