--- conflicted
+++ resolved
@@ -1101,15 +1101,7 @@
         actual_fee: expected_actual_fee,
         revert_error: None,
         actual_resources: ResourcesMapping(HashMap::from([
-<<<<<<< HEAD
-            (abi_constants::GAS_USAGE.to_string(), declare_expected_l1_gas_usage(version)),
-=======
-            (
-                abi_constants::GAS_USAGE.to_string(),
-                declare_expected_memory_words(tx_version)
-                    * eth_gas_constants::SHARP_GAS_PER_MEMORY_WORD,
-            ),
->>>>>>> b557348b
+            (abi_constants::GAS_USAGE.to_string(), declare_expected_l1_gas_usage(tx_version)),
             (HASH_BUILTIN_NAME.to_string(), 15),
             (
                 RANGE_CHECK_BUILTIN_NAME.to_string(),
